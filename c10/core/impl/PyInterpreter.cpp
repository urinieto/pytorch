#include <c10/core/SymIntArrayRef.h>
#include <c10/core/TensorImpl.h>
#include <c10/core/impl/PyInterpreter.h>

namespace c10 {
namespace impl {

static std::string noop_name_fn(const PyInterpreter*) {
  return "<unloaded interpreter>";
}

static void noop_decref_fn(const PyInterpreter*, PyObject*, bool) {
  // no-op
}

static c10::intrusive_ptr<TensorImpl> noop_detach_fn(
    const PyInterpreter*,
    const TensorImpl*) {
  TORCH_INTERNAL_ASSERT(
      0,
      "attempted to detach (shallow_copy_and_detach) Tensor with nontrivial PyObject after corresponding interpreter died");
}

static void noop_dispatch_fn(
    const PyInterpreter*,
    const c10::OperatorHandle& op,
    torch::jit::Stack* stack) {
  TORCH_INTERNAL_ASSERT(
      0,
      "attempted to dispatch (__torch_dispatch__) an operator on Tensor with nontrivial PyObject after corresponding interpreter died");
}

static bool noop_is_contiguous_fn(const PyInterpreter*, const TensorImpl*) {
  TORCH_INTERNAL_ASSERT(
      0,
      "attempted to call `is_contiguous` on Tensor with nontrivial PyObject after corresponding interpreter died");
}

static c10::Device noop_device_fn(const PyInterpreter*, const TensorImpl*) {
  TORCH_INTERNAL_ASSERT(
      0,
      "attempted to call `device` on Tensor with nontrivial PyObject after corresponding interpreter died");
}

static int64_t noop_dim_fn(const PyInterpreter*, const TensorImpl*) {
  TORCH_INTERNAL_ASSERT(
      0,
      "attempted to call `dim` on Tensor with nontrivial PyObject after corresponding interpreter died");
}

static c10::IntArrayRef noop_strides_fn(
    const PyInterpreter*,
    const TensorImpl*) {
  TORCH_INTERNAL_ASSERT(
      0,
      "attempted to call `strides` on Tensor with nontrivial PyObject after corresponding interpreter died");
}

static c10::IntArrayRef noop_sizes_fn(const PyInterpreter*, const TensorImpl*) {
  TORCH_INTERNAL_ASSERT(
      0,
      "attempted to call `sizes` on Tensor with nontrivial PyObject after corresponding interpreter died");
}

static c10::SymIntArrayRef noop_sym_sizes_fn(
    const PyInterpreter*,
    const TensorImpl*) {
  TORCH_INTERNAL_ASSERT(
      0,
      "attempted to call `sym_sizes` on Tensor with nontrivial PyObject after corresponding interpreter died");
}

static c10::Layout noop_layout_fn(const PyInterpreter*, const TensorImpl*) {
  TORCH_INTERNAL_ASSERT(
      0,
      "attempted to call `layout` on Tensor with nontrivial PyObject after corresponding interpreter died");
}

<<<<<<< HEAD
static c10::SymIntArrayRef noop_sym_strides_fn(
    const PyInterpreter*,
    const TensorImpl*) {
  TORCH_INTERNAL_ASSERT(
      0,
      "attempted to call `sym_strides` on Tensor with nontrivial PyObject after corresponding interpreter died");
=======
static c10::SymInt noop_sym_numel_fn(const PyInterpreter*, const TensorImpl*) {
  TORCH_INTERNAL_ASSERT(
      0,
      "attempted to call `sym_numel` on Tensor with nontrivial PyObject after corresponding interpreter died");
>>>>>>> 9958cbee
}

void PyInterpreter::disarm() noexcept {
  name_fn_ = &noop_name_fn;
  decref_fn_ = &noop_decref_fn;
  detach_fn_ = &noop_detach_fn;
  dispatch_fn_ = &noop_dispatch_fn;
  is_contiguous_fn_ = &noop_is_contiguous_fn;
  device_fn_ = &noop_device_fn;
  dim_fn_ = &noop_dim_fn;
  strides_fn_ = &noop_strides_fn;
  sizes_fn_ = &noop_sizes_fn;
  sym_sizes_fn_ = &noop_sym_sizes_fn;
  layout_fn_ = &noop_layout_fn;
<<<<<<< HEAD
  sym_strides_fn_ = &noop_sym_strides_fn;
=======
  sym_numel_fn_ = &noop_sym_numel_fn;
>>>>>>> 9958cbee
}

} // namespace impl
} // namespace c10<|MERGE_RESOLUTION|>--- conflicted
+++ resolved
@@ -76,19 +76,18 @@
       "attempted to call `layout` on Tensor with nontrivial PyObject after corresponding interpreter died");
 }
 
-<<<<<<< HEAD
+static c10::SymInt noop_sym_numel_fn(const PyInterpreter*, const TensorImpl*) {
+  TORCH_INTERNAL_ASSERT(
+      0,
+      "attempted to call `sym_numel` on Tensor with nontrivial PyObject after corresponding interpreter died");
+}
+
 static c10::SymIntArrayRef noop_sym_strides_fn(
     const PyInterpreter*,
     const TensorImpl*) {
   TORCH_INTERNAL_ASSERT(
       0,
       "attempted to call `sym_strides` on Tensor with nontrivial PyObject after corresponding interpreter died");
-=======
-static c10::SymInt noop_sym_numel_fn(const PyInterpreter*, const TensorImpl*) {
-  TORCH_INTERNAL_ASSERT(
-      0,
-      "attempted to call `sym_numel` on Tensor with nontrivial PyObject after corresponding interpreter died");
->>>>>>> 9958cbee
 }
 
 void PyInterpreter::disarm() noexcept {
@@ -103,11 +102,8 @@
   sizes_fn_ = &noop_sizes_fn;
   sym_sizes_fn_ = &noop_sym_sizes_fn;
   layout_fn_ = &noop_layout_fn;
-<<<<<<< HEAD
+  sym_numel_fn_ = &noop_sym_numel_fn;
   sym_strides_fn_ = &noop_sym_strides_fn;
-=======
-  sym_numel_fn_ = &noop_sym_numel_fn;
->>>>>>> 9958cbee
 }
 
 } // namespace impl
