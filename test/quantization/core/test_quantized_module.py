--- conflicted
+++ resolved
@@ -814,10 +814,6 @@
             options = itertools.product(
                 ["zeros", "reflect"],  # pad_mode
                 [True, False],  # use_bias
-<<<<<<< HEAD
-                ["add", "add_relu"],  # post_op
-=======
->>>>>>> 286583a2
                 [True, False],  # use_channelwise
             )
             for pad_mode, use_bias, use_channelwise in options:
@@ -850,14 +846,6 @@
                 W_zero_point = [0] if qengine_is_onednn() else [3]
                 Y_scale = 5.0
                 Y_zero_point = 4
-<<<<<<< HEAD
-                # use_fused -> quantized class
-                class_map = {
-                    "add": (nniq.ConvAdd2d, "QuantizedConvAdd2d"),
-                    "add_relu": (nniq.ConvAddReLU2d, "QuantizedConvAddReLU2d"),
-                }
-=======
->>>>>>> 286583a2
 
                 qconv_cls = nniq.ConvAdd2d
                 module_name = "QuantizedConvAdd2d"
@@ -869,10 +857,7 @@
                 conv_module = nn.Conv2d(
                     in_channels, out_channels, kernel_size, stride, padding,
                     dilation, groups, use_bias, padding_mode=pad_mode)
-                if post_op == "add":
-                    conv_module = torch.ao.nn.intrinsic.ConvAdd2d(torch.add, conv_module)
-                elif post_op == "add_relu":
-                    conv_module = torch.ao.nn.intrinsic.ConvAddReLU2d(nn.ReLU(), torch.add, conv_module)
+                conv_module = torch.ao.nn.intrinsic.ConvAdd2d(torch.add, conv_module)
                 conv_module = conv_module.float()
 
                 self._test_conv_api_impl(
@@ -881,6 +866,66 @@
                     out_channels_per_group, groups, kernel_size, stride, padding,
                     pad_mode, dilation, X_scale, X_zero_point, W_scale, W_zero_point,
                     Y_scale, Y_zero_point, use_bias, "add", use_channelwise, X2_scale, X2_zero_point)
+
+    @skipIfNoONEDNN
+    def test_conv2d_add_relu(self):
+        """test API functionality for nn.intrinsic.quantized.ConvAdd2d"""
+        with override_quantized_engine('onednn'):
+            options = itertools.product(
+                ["zeros", "reflect"],  # pad_mode
+                [True, False],  # use_bias
+                [True, False],  # use_channelwise
+            )
+            for pad_mode, use_bias, use_channelwise in options:
+                batch_size = 2
+                in_channels_per_group = 2
+                H = 8
+                W = 8
+                out_channels_per_group = 2
+                groups = 3
+                kernel_h = 3
+                kernel_w = 3
+                stride_h = 2
+                stride_w = 2
+                pad_h = 1
+                pad_w = 1
+                dilation = 1
+                # Tests the correctness of the conv2d module.
+                in_channels = in_channels_per_group * groups
+                out_channels = out_channels_per_group * groups
+                input_feature_map_size = (H, W)
+                kernel_size = (kernel_h, kernel_w)
+                stride = (stride_h, stride_w)
+                padding = (pad_h, pad_w)
+                dilation = (dilation, dilation)
+                X_scale = 1.3
+                X_zero_point = 2
+                X2_scale = 1.2
+                X2_zero_point = 1
+                W_scale = [0.5]
+                W_zero_point = [0] if qengine_is_onednn() else [3]
+                Y_scale = 5.0
+                Y_zero_point = 4
+
+                qconv_cls = nniq.ConvAddReLU2d
+                module_name = "QuantizedConvAddReLU2d"
+                qconv_module = qconv_cls(
+                    in_channels, out_channels, kernel_size, stride, padding,
+                    dilation, groups, use_bias, padding_mode=pad_mode
+                )
+
+                conv_module = nn.Conv2d(
+                    in_channels, out_channels, kernel_size, stride, padding,
+                    dilation, groups, use_bias, padding_mode=pad_mode)
+                conv_module = torch.ao.nn.intrinsic.ConvAddReLU2d(nn.ReLU(), torch.add, conv_module)
+                conv_module = conv_module.float()
+
+                self._test_conv_api_impl(
+                    module_name, qconv_module, conv_module, batch_size,
+                    in_channels_per_group, input_feature_map_size,
+                    out_channels_per_group, groups, kernel_size, stride, padding,
+                    pad_mode, dilation, X_scale, X_zero_point, W_scale, W_zero_point,
+                    Y_scale, Y_zero_point, use_bias, "add_relu", use_channelwise, X2_scale, X2_zero_point)
 
     def test_pool_api(self):
         """Tests the correctness of the pool module.
