--- conflicted
+++ resolved
@@ -15,10 +15,10 @@
     checkpoint_wrapper,
     CheckpointImpl,
 )
-from torch.distributed.fsdp import FullyShardedDataParallel as FSDP
 from torch.distributed.fsdp import (
     CPUOffload,
     FullStateDictConfig,
+    FullyShardedDataParallel as FSDP,
     LocalStateDictConfig,
     MixedPrecision,
     ShardedStateDictConfig,
@@ -26,36 +26,27 @@
 )
 from torch.distributed.fsdp._shard_utils import _gather_state_dict
 from torch.distributed.fsdp.fully_sharded_data_parallel import FLAT_PARAM
-from torch.distributed.fsdp.wrap import (
-    enable_wrap,
-    transformer_auto_wrap_policy,
-    wrap,
-)
-from torch.nn import (
-    Linear,
-    Module,
-    TransformerDecoderLayer,
-    TransformerEncoderLayer,
-)
+from torch.distributed.fsdp.wrap import enable_wrap, transformer_auto_wrap_policy, wrap
+from torch.nn import Linear, Module, TransformerDecoderLayer, TransformerEncoderLayer
 from torch.nn.parallel import DistributedDataParallel
 from torch.optim import SGD
 from torch.testing._internal.common_distributed import skip_if_lt_x_gpu
 from torch.testing._internal.common_fsdp import (
+    _assert_module_states,
+    _get_state_dict,
+    _zero_model,
     CUDAInitMode,
     FSDPInitMode,
     FSDPTest,
+    get_full_params,
     SkipModel,
     TransformerWithSharedParams,
-    _assert_module_states,
-    _get_state_dict,
-    _zero_model,
-    get_full_params,
 )
 from torch.testing._internal.common_utils import (
-    TEST_WITH_DEV_DBG_ASAN,
     instantiate_parametrized_tests,
     parametrize,
     run_tests,
+    TEST_WITH_DEV_DBG_ASAN,
 )
 
 if not dist.is_available():
@@ -73,7 +64,7 @@
 OUTER_SHAPE = [4, 5]
 BUFFER_SHAPE = [5, 5]
 
-NON_ROOT_FSDP_PREFIX = 'non_fsdp_lin'
+NON_ROOT_FSDP_PREFIX = "non_fsdp_lin"
 
 _UNFLATTENED_STATE_DICT_IMPLS = ["state_dict", "sharded_state_dict"]
 _FLATTENED_STATE_DICT_IMPLS = ["local_state_dict"]
@@ -98,7 +89,9 @@
                 "non_persistent_buffer", torch.randn(BUFFER_SHAPE), persistent=False
             )
         if wrap_fsdp:
-            self.inner = FSDP(self.inner, ignored_modules=([self.inner] if ignore_inner else []))
+            self.inner = FSDP(
+                self.inner, ignored_modules=([self.inner] if ignore_inner else [])
+            )
         self.outer = Linear(*OUTER_SHAPE)
         if register_buffers:
             self.outer.register_buffer("buffer", torch.randn(BUFFER_SHAPE))
@@ -149,7 +142,9 @@
                     for tensor in model_new.parameters():
                         self.assertEqual(tensor.dtype, torch.float16)
 
-    def _get_simple_nested_model(self, *fsdp_args, wrap=True, checkpoint_wrap=False, **fsdp_kwargs):
+    def _get_simple_nested_model(
+        self, *fsdp_args, wrap=True, checkpoint_wrap=False, **fsdp_kwargs
+    ):
         if wrap:
             lin1 = nn.Linear(10, 10, bias=False).cuda()
             lin2 = nn.Linear(10, 10, bias=False).cuda()
@@ -162,7 +157,8 @@
             model = FSDP(seq, *fsdp_args, **fsdp_kwargs)
         else:
             model = nn.Sequential(
-                nn.Linear(10, 10, bias=False).cuda(), nn.Linear(10, 10, bias=False).cuda()
+                nn.Linear(10, 10, bias=False).cuda(),
+                nn.Linear(10, 10, bias=False).cuda(),
             )
         return model
 
@@ -238,10 +234,6 @@
 
     @skip_if_lt_x_gpu(2)
     @parametrize("state_dict_type", _UNFLATTENED_STATE_DICT_IMPLS)
-<<<<<<< HEAD
-    @parametrize("checkpoint_wrap", ["first", "second", "both"])
-    def test_fsdp_state_dict_with_activation_checkpoint(self, state_dict_type, checkpoint_wrap):
-=======
     @parametrize(
         "checkpoint_wrap",
         ["source", "dest", "both", "source_after_wrap", "both_after_wrap"],
@@ -250,7 +242,6 @@
     def test_fsdp_state_dict_with_activation_checkpoint(
         self, state_dict_type, checkpoint_wrap, rank0_only_and_offload
     ):
->>>>>>> 75dbe379
         """Tests saving the state dict, zeroing a target model's parameters, and
         loading the state dict, where the source and target models may have a
         checkpoint wrapper."""
@@ -269,7 +260,7 @@
 
         for model_call in [
             partial(self._get_simple_model),
-            partial(self._get_simple_nested_model)
+            partial(self._get_simple_nested_model),
         ]:
             model = model_call(checkpoint_wrap=(checkpoint_wrap in ("source", "both")))
             if checkpoint_wrap in ("source_after_wrap", "both_after_wrap"):
@@ -280,15 +271,11 @@
                 state_dict = _gather_state_dict(_get_state_dict(model, False, False))
                 # Possibly wrap new model in activation checkpoint wrapper to test save/
                 # load with this wrapper
-<<<<<<< HEAD
-                model_new = model_call(checkpoint_wrap=(checkpoint_wrap in ["second", "both"]))
-=======
                 model_new = model_call(
                     checkpoint_wrap=(checkpoint_wrap in ("dest", "both"))
                 )
                 if checkpoint_wrap == "both_after_wrap":
                     apply_ac_to_linears(model_new)
->>>>>>> 75dbe379
                 _zero_model(model_new)
                 self._compare_models(model, model_new, self.assertNotEqual)
                 if rank0_only_and_offload:
@@ -365,16 +352,14 @@
     def test_state_dict_with_shared_parameters(self, state_dict_type):
         auto_wrap_policy = partial(
             transformer_auto_wrap_policy,
-            transformer_layer_cls={
-                TransformerEncoderLayer, TransformerDecoderLayer
-            },
+            transformer_layer_cls={TransformerEncoderLayer, TransformerDecoderLayer},
         )
         model_creator = partial(
             TransformerWithSharedParams.init,
             self.process_group,
             FSDPInitMode.RECURSIVE,
             CUDAInitMode.CUDA_BEFORE,
-            {"auto_wrap_policy": auto_wrap_policy}
+            {"auto_wrap_policy": auto_wrap_policy},
         )
 
         fsdp_model = model_creator()
@@ -408,10 +393,14 @@
         )
         # Force model parameters and buffers to be nonzero
         with FSDP.summon_full_params(fsdp_model):
-            for tensor in itertools.chain(fsdp_model.parameters(), fsdp_model.buffers()):
+            for tensor in itertools.chain(
+                fsdp_model.parameters(), fsdp_model.buffers()
+            ):
                 if torch.count_nonzero(tensor) == 0:
                     with torch.no_grad():
-                        tensor.add_(torch.tensor(1, dtype=tensor.dtype, device=tensor.device))
+                        tensor.add_(
+                            torch.tensor(1, dtype=tensor.dtype, device=tensor.device)
+                        )
         with self._get_state_dict_mgr(fsdp_model, "state_dict", True):
             state_dict = deepcopy(_get_state_dict(fsdp_model))
         # Initialize a non-wrapped model on all ranks
@@ -472,15 +461,26 @@
         with various configs such as fp16 and cpu offload and parameters
         match as expected.
         """
-        if (
-            (state_dict_rank0_and_offload and state_dict_type != "state_dict")
-            or (use_orig_params and state_dict_type not in _UNFLATTENED_STATE_DICT_IMPLS)
+        if (state_dict_rank0_and_offload and state_dict_type != "state_dict") or (
+            use_orig_params and state_dict_type not in _UNFLATTENED_STATE_DICT_IMPLS
         ):
             return  # not supported
         for model_call in [
-            partial(self._get_non_fsdp_root_module, cpu_offload=cpu_offload, use_orig_params=use_orig_params),
-            partial(self._get_simple_nested_model, cpu_offload=cpu_offload, use_orig_params=use_orig_params),
-            partial(self._get_simple_model, cpu_offload=cpu_offload, use_orig_params=use_orig_params),
+            partial(
+                self._get_non_fsdp_root_module,
+                cpu_offload=cpu_offload,
+                use_orig_params=use_orig_params,
+            ),
+            partial(
+                self._get_simple_nested_model,
+                cpu_offload=cpu_offload,
+                use_orig_params=use_orig_params,
+            ),
+            partial(
+                self._get_simple_model,
+                cpu_offload=cpu_offload,
+                use_orig_params=use_orig_params,
+            ),
         ]:
             model = model_call()
 
@@ -492,10 +492,15 @@
                     model, cpu_offload.offload_params, fp16
                 )
 
-            ignore_keys = [k for k in fsdp_state_dict.keys() if NON_ROOT_FSDP_PREFIX in k]
+            ignore_keys = [
+                k for k in fsdp_state_dict.keys() if NON_ROOT_FSDP_PREFIX in k
+            ]
 
             self._validate_state_dict_contents(
-                model, fsdp_state_dict, state_dict_rank0_and_offload, ignore_keys=ignore_keys,
+                model,
+                fsdp_state_dict,
+                state_dict_rank0_and_offload,
+                ignore_keys=ignore_keys,
             )
             if fp16:
                 # Verify fp16 is the type
@@ -570,7 +575,9 @@
                 for sharded_tensor in state_dict.values():
                     shard = sharded_tensor._local_shards[0]
                     shard.tensor = shard.tensor.clone().detach_()
-        self._validate_state_dict_contents(model, state_dict, state_dict_rank0_and_offload)
+        self._validate_state_dict_contents(
+            model, state_dict, state_dict_rank0_and_offload
+        )
         _zero_model(model)
 
         # Ensure checkpointed params have the full param dtype
@@ -663,7 +670,9 @@
         for move_to_cpu in [True, False]:
             with self.subTest(move_to_cpu=move_to_cpu):
                 fsdp_params = self._dist_train(
-                    wrap_fsdp=True, state_dict_type=state_dict_type, move_to_cpu=move_to_cpu,
+                    wrap_fsdp=True,
+                    state_dict_type=state_dict_type,
+                    move_to_cpu=move_to_cpu,
                 )
                 ddp_params = self._dist_train(wrap_fsdp=False)
                 self.assertEqual(ddp_params, fsdp_params)
@@ -673,7 +682,9 @@
     def test_fsdp_state_dict_keys(self, state_dict_type):
         state_dict = self._state_dict(self._initialize_model(True), state_dict_type)
         if state_dict_type == "local_state_dict":
-            self.assertEqual(set([FLAT_PARAM, f"inner.{FLAT_PARAM}"]), state_dict.keys())
+            self.assertEqual(
+                set([FLAT_PARAM, f"inner.{FLAT_PARAM}"]), state_dict.keys()
+            )
         elif state_dict_type in ("state_dict", "sharded_state_dict"):
             # Keys should match local model.
             local_model = self._initialize_model(wrap_fsdp=False, wrap_ddp=False)
@@ -687,7 +698,10 @@
     @parametrize("state_dict_rank0_and_offload", [True, False])
     @parametrize("fsdp_root", [True, False])
     def test_state_dict_load_into_local_module(
-        self, state_dict_type, state_dict_rank0_and_offload, fsdp_root,
+        self,
+        state_dict_type,
+        state_dict_rank0_and_offload,
+        fsdp_root,
     ):
         """
         Tests that FSDP's state_dict can be loaded into a local model.
@@ -700,7 +714,9 @@
             model = self._initialize_model(wrap_fsdp=True, register_buffers=True)
         optim = SGD(model.parameters(), lr=0.1)
         if not fsdp_root:
-            in_data = torch.randn(1, 10, requires_grad=True, device=torch.device("cuda"))
+            in_data = torch.randn(
+                1, 10, requires_grad=True, device=torch.device("cuda")
+            )
         else:
             in_data = torch.rand(64, 4, requires_grad=True, device=torch.device("cuda"))
         for _ in range(3):
@@ -721,7 +737,10 @@
 
         ignore_keys = [k for k in fsdp_state_dict.keys() if NON_ROOT_FSDP_PREFIX in k]
         self._validate_state_dict_contents(
-            model, fsdp_state_dict, state_dict_rank0_and_offload, ignore_keys=ignore_keys,
+            model,
+            fsdp_state_dict,
+            state_dict_rank0_and_offload,
+            ignore_keys=ignore_keys,
         )
         # Create zeroed local model
         if not fsdp_root:
@@ -840,10 +859,14 @@
     @parametrize("state_dict_type", _UNFLATTENED_STATE_DICT_IMPLS)
     @parametrize("prefix", [True, False])
     @parametrize("ignore_inner", [True, False])
-    def test_state_dict_with_ignored_modules(self, state_dict_type, prefix, ignore_inner):
+    def test_state_dict_with_ignored_modules(
+        self, state_dict_type, prefix, ignore_inner
+    ):
         # Initialize an FSDP-wrapped model with an ignored module that includes
         # both parameters and a buffer
-        model = Model(wrap_fsdp=True, register_buffers=True, ignore_inner=ignore_inner).cuda()
+        model = Model(
+            wrap_fsdp=True, register_buffers=True, ignore_inner=ignore_inner
+        ).cuda()
         ignored_modules = [model.outer]
         ignored_tensor_to_tensor_name = {
             model.outer.bias: "outer.bias",
@@ -858,7 +881,8 @@
         # Note that when model.inner is not ignored this test also ensures
         # non-ignored buffers are not cloned.
         buffer_to_buffer_name = {
-            model.inner.buffer: "inner.buffer", model.outer.buffer: "outer.buffer",
+            model.inner.buffer: "inner.buffer",
+            model.outer.buffer: "outer.buffer",
         }
         fsdp_model = FSDP(model, ignored_modules=ignored_modules)
         prefix_str = "foo." if prefix else ""
@@ -873,7 +897,11 @@
         }.items():
             prefixed_tensor_name = f"{prefix_str}{tensor_name}"
             self.assertTrue(prefixed_tensor_name in sd1)
-            self.assertEqual(tensor.data_ptr(), sd1[prefixed_tensor_name].data_ptr(), f"{prefixed_tensor_name}")
+            self.assertEqual(
+                tensor.data_ptr(),
+                sd1[prefixed_tensor_name].data_ptr(),
+                f"{prefixed_tensor_name}",
+            )
         # Check that the state dict can be loaded into a non-wrapped version of
         # the model
         nonwrapped_model = Model(wrap_fsdp=False, register_buffers=True).cuda()
@@ -881,7 +909,7 @@
             with torch.no_grad():
                 param.zero_()
 
-        to_load = {k[len(prefix_str):] : v for k, v in sd1.items()}
+        to_load = {k[len(prefix_str) :]: v for k, v in sd1.items()}
         nonwrapped_model.load_state_dict(to_load, strict=True)
         local_params = list(nonwrapped_model.parameters())
         for fsdp_param, local_param in zip(fsdp_params, local_params):
@@ -897,7 +925,10 @@
             prefixed_tensor_name = f"{prefix_str}{tensor_name}"
             self.assertTrue(prefixed_tensor_name in sd2)
             self.assertEqual(tensor.data_ptr(), sd2[prefixed_tensor_name].data_ptr())
-            self.assertEqual(sd1[prefixed_tensor_name].data_ptr(), sd2[prefixed_tensor_name].data_ptr())
+            self.assertEqual(
+                sd1[prefixed_tensor_name].data_ptr(),
+                sd2[prefixed_tensor_name].data_ptr(),
+            )
 
     @skip_if_lt_x_gpu(2)
     def test_state_dict_type(self):
