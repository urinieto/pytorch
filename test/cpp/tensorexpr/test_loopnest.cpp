--- conflicted
+++ resolved
@@ -3727,11 +3727,7 @@
   auto store_a = For::make(i, 0, N, Store::make(a, {i}, i, mask));
   auto store_b =
       For::make(j, 0, N, Store::make(b, {j}, Load::make(a, {j}, mask), mask));
-<<<<<<< HEAD
-  LoopNest l(Block::make({store_a, store_b}), {b.node()}, {}, {a.node()});
-=======
   LoopNest l(Block::make({store_a, store_b}), {b.node()});
->>>>>>> a06cf5d8
 
   l.computeInline(a.node());
 
