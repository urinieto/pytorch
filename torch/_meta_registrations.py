--- conflicted
+++ resolved
@@ -747,6 +747,47 @@
     return self
 
 
+def common_meta_baddbmm_bmm(batch1, batch2, is_bmm, self_baddbmm = None):
+    check(batch1.dim() == 3, lambda: "batch1 must be a 3D tensor");
+    check(batch2.dim() == 3, lambda: "batch2 must be a 3D tensor");
+
+    batch1_sizes = batch1.size();
+    batch2_sizes = batch2.size();
+
+    bs = batch1_sizes[0];
+    contraction_size = batch1_sizes[2];
+    res_rows = batch1_sizes[1];
+    res_cols = batch2_sizes[2];
+    output_size = (bs, res_rows, res_cols)
+
+    check(batch2_sizes[0] == bs and batch2_sizes[1] == contraction_size,
+        lambda: f"Expected size for first two dimensions of batch2 tensor to be: [{bs}, {contraction_size}] but got: [{batch2_sizes[0]}, {batch2_sizes[1]}].");
+
+    # TODO: handle out
+
+    output = batch2.new_empty(output_size)
+
+    if not is_bmm and self_baddbmm is not None:
+        check(self.dim() == 3, lambda: "self must be a 3D tensor")
+        check(self.size() == output_size, lambda: "Expected an input tensor shape with shape {output_size} but got shape: {self.size()}")
+
+    return output
+
+
+@register_meta(aten.bmm.default, register_dispatcher=False)
+def meta_bmm(self, mat2):
+    return common_meta_baddbmm_bmm(self, mat2, True)
+
+
+"""
+@register_meta(aten.baddbmm.default, register_dispatcher=False)
+def meta_baddbmm(self, batch1, batch2, beta=1, alpha=1):
+    # I think I translated this wrong
+    self = self.expand(batch1.size(0), batch1.size(1), batch1.size(2))
+    return common_meta_baddbmm_bmm(batch1, batch2, False, self)
+"""
+
+
 @register_meta(aten.repeat.default)
 def meta_repeat(self, repeats):
     check(
@@ -762,50 +803,6 @@
     return self.new_empty(target_size)
 
 
-<<<<<<< HEAD
-def common_meta_baddbmm_bmm(batch1, batch2, is_bmm, self_baddbmm = None):
-    check(batch1.dim() == 3, lambda: "batch1 must be a 3D tensor");
-    check(batch2.dim() == 3, lambda: "batch2 must be a 3D tensor");
-
-    batch1_sizes = batch1.size();
-    batch2_sizes = batch2.size();
-
-    bs = batch1_sizes[0];
-    contraction_size = batch1_sizes[2];
-    res_rows = batch1_sizes[1];
-    res_cols = batch2_sizes[2];
-    output_size = (bs, res_rows, res_cols)
-
-    check(batch2_sizes[0] == bs and batch2_sizes[1] == contraction_size,
-        lambda: f"Expected size for first two dimensions of batch2 tensor to be: [{bs}, {contraction_size}] but got: [{batch2_sizes[0]}, {batch2_sizes[1]}].");
-
-    # TODO: handle out
-
-    output = batch2.new_empty(output_size)
-
-    if not is_bmm and self_baddbmm is not None:
-        check(self.dim() == 3, lambda: "self must be a 3D tensor")
-        check(self.size() == output_size, lambda: "Expected an input tensor shape with shape {output_size} but got shape: {self.size()}")
-
-    return output
-
-
-@register_meta(aten.bmm.default, register_dispatcher=False)
-def meta_bmm(self, mat2):
-    return common_meta_baddbmm_bmm(self, mat2, True)
-
-
-"""
-@register_meta(aten.baddbmm.default, register_dispatcher=False)
-def meta_baddbmm(self, batch1, batch2, beta=1, alpha=1):
-    # I think I translated this wrong
-    self = self.expand(batch1.size(0), batch1.size(1), batch1.size(2))
-    return common_meta_baddbmm_bmm(batch1, batch2, False, self)
-"""
-
-
-=======
->>>>>>> 26c136a1
 # We must also trigger meta registrations from PrimTorch ref
 # decompositions
 import torch._refs
