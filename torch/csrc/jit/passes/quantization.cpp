--- conflicted
+++ resolved
@@ -189,26 +189,6 @@
     });
 }
 
-<<<<<<< HEAD
-=======
-bool valueNeedsToBeQuantized(Value* v) {
-  if (!v->type()->isSubtypeOf(TensorType::get())) {
-    return false;
-  }
-  // Check whether producer is quantizable
-  if (nodeQuantizable(v->node())) {
-    return true;
-  }
-  // Check whether user is quantizable
-  for (const auto& use : v->uses()) {
-    if (nodeQuantizable(use.user)) {
-      return true;
-    }
-  }
-  return false;
-}
-
->>>>>>> 61ff6d41
 script::Module findChildModule(
     const script::Module& module,
     const std::vector<std::string>& path) {
@@ -771,7 +751,7 @@
   }
   // Check whether user is quantizable
   for (const auto& use : v->uses()) {
-    if (nodeQuantizable(use.user) && !isBiasOfConvOrLinear(v)) {
+    if (nodeQuantizable(use.user)) {
       return true;
     }
   }
