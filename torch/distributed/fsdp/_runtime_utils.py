--- conflicted
+++ resolved
@@ -650,16 +650,11 @@
                     )
                     # TODO: `clip_grad_norm_()` assumes padding is zeroed. We
                     # need to trim padding before computing local norms.
-<<<<<<< HEAD
                     padding_numel = (
                         padded_unsharded_grad.numel() - unsharded_grad.numel()
                     )
-                    padded_unsharded_grad[-padding_numel:].zero_()
-=======
-                    padding_numel = padded_unsharded_grad.numel() - unsharded_grad.numel()
                     if padding_numel > 0:
                         padded_unsharded_grad[-padding_numel:].zero_()
->>>>>>> 4775bda1
                 else:  # does not need padding
                     padded_unsharded_grad = unsharded_grad
                 state._communication_hook(
