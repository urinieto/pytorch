#include <ATen/ATen.h>
#include <ATen/NativeFunctions.h>
#include <ATen/AccumulateType.h>
#include <ATen/CPUApplyUtils.h>
#include <ATen/Parallel.h>
#include <ATen/Config.h>

#include <ATen/detail/CUDAHooksInterface.h>
#include <ATen/native/TensorIterator.h>
#include <ATen/native/cpu/Loops.h>
#include <ATen/native/batch_norm.h>
#include <ATen/native/Normalization.h>
#include <ATen/native/cpu/mixed_data_type.h>
#include <c10/util/irange.h>

#include <vector>

static const int MIOPEN_DIM_MAX = 5;

namespace at {
namespace meta {

TORCH_META_FUNC(renorm)(const Tensor& self, const Scalar& p, int64_t dim, const Scalar& maxnorm) {
  TORCH_CHECK(!p.isComplex(), "renorm: p must be real-valued");
  TORCH_CHECK(p.toDouble() > 0.0, "renorm: non-positive-norm not supported");
  TORCH_CHECK(!maxnorm.isComplex(), "renorm: maxnorm must be real-valued");
  TORCH_CHECK(maxnorm.toDouble() >= 0.0,
              "renorm: expected maxnorm to be >= 0 but got ", maxnorm.toDouble());
  const auto ndim = self.dim();
  TORCH_CHECK(ndim > 1, "renorm: input needs at least 2 dimensions, got ", ndim, " dimensions");
<<<<<<< HEAD
  set_output_raw_strided(0, self.sizes(), {}, self.options());
=======
  set_output(self.sizes(), self.options());
>>>>>>> 8d93f6b4
}

}  // namespace meta

namespace native {

DEFINE_DISPATCH(batch_norm_cpu_stub);
DEFINE_DISPATCH(batch_norm_cpu_collect_stats_stub);
DEFINE_DISPATCH(batch_norm_cpu_backward_stub);
DEFINE_DISPATCH(renorm_scale_factor_stub);

namespace {
  void check_dims_match_num_input_features(const char* arg_name, int64_t expected, int64_t actual){
    TORCH_CHECK(actual == expected,
             arg_name, " should contain ", expected, " elements not ", actual);
  }

  static inline Tensor repeat_if_defined(const Tensor& t, int64_t repeat) {
    if (t.defined()) {
      return t.repeat(repeat);
    }
    return t;
  }
}

template<typename T>
struct InvStd {
  T operator()(T var, double epsilon) const {
    T invstd = 0;
    if (var != static_cast<T>(0) || epsilon != static_cast<T>(0)) {
      invstd = static_cast<T>(1) / std::sqrt(var + epsilon);
    }
    return invstd;
  }
};

template<typename T>
struct Var {
  T operator()(T var, double epsilon) const {
    return var;
  }
};

static inline bool is_contiguous(const Tensor& t) {
  return t.is_contiguous() || t.is_contiguous(at::MemoryFormat::ChannelsLast);
}

// For some ambiguous cases, it is possible a channels last contiguous Tensor has
//   `suggest_memory_format` of Contiguous.
// See https://github.com/pytorch/pytorch/issues/63224 for details.
static inline MemoryFormat suggest_memory_format_contig(const Tensor& t) {
  return t.is_contiguous() ? at::MemoryFormat::Contiguous : at::MemoryFormat::ChannelsLast;
}

template<typename scalar_t, typename param_t>
std::tuple<Tensor,Tensor,Tensor> batch_norm_cpu_transform_input_template(
    const Tensor& input, const Tensor& weight, const Tensor& bias,
    const Tensor& save_mean /* optional */, const Tensor& save_invstd /* optional */,
    const Tensor& running_mean /* optional */, const Tensor& running_var /* optional */,
    bool train, double eps) {

  bool all_contiguous = is_contiguous(input)
      && (!weight.defined() || weight.is_contiguous())
      && (!bias.defined() || bias.is_contiguous())
      && running_mean.is_contiguous()
      && running_var.is_contiguous();

  // inference contiguous path
  if (all_contiguous) {
    Tensor output = at::empty_like(input, suggest_memory_format_contig(input));
    batch_norm_cpu_stub(kCPU, output, input, weight, bias,
        save_mean, save_invstd, running_mean, running_var, train, eps);
    return std::make_tuple(output, save_mean, save_invstd);
  }

  const int64_t ndim = input.dim();
  // Helper to convert 1d tensors to an nd tensor that broadcasts with input
  // All elements go into the channel dimension
  DimVector sizes(ndim, 1), strides(ndim, 0);
  auto as_nd = [&](const Tensor& t) {
    TORCH_INTERNAL_ASSERT(t.defined() && t.dim() == 1);
    sizes[1] = t.sizes()[0];
    strides[1] = t.strides()[0];
    return t.as_strided(sizes, strides);
  };

  auto mean = as_nd(train ? save_mean : running_mean);
  auto invstd = as_nd([&]{
    if (train) {
      return save_invstd;
    } else {
      return 1 / at::sqrt(running_var + eps);
    }
  }());
  const bool mixed_type = !std::is_same<scalar_t, param_t>::value;
  const auto dtype = mixed_type ? kFloat : input.scalar_type();
  auto w = weight.defined() ? as_nd(weight) :
      at::detail::scalar_tensor_static(1, dtype, kCPU);
  auto b = bias.defined() ? as_nd(bias) :
      at::detail::scalar_tensor_static(0, dtype, kCPU);

  Tensor output = at::empty_like(input, input.suggest_memory_format());
  auto iter = TensorIteratorConfig()
    .add_output(output)
    .add_input(input)
    .add_input(mean)
    .add_input(invstd)
    .add_input(w)
    .add_input(b)
    .check_all_same_dtype(false)
    .promote_inputs_to_common_dtype(false)
    .build();

  cpu_kernel(iter, [=](scalar_t input, param_t mean, param_t invstd, param_t weight, param_t bias) {
    return ((input - mean) * invstd) * weight + bias;
  });
  return std::make_tuple(output, save_mean, save_invstd);
}

template<typename scalar_t, typename param_t, template<typename T> class VarTransform>
std::tuple<Tensor,Tensor> batch_norm_cpu_update_stats_template(
    const Tensor& input, const Tensor& running_mean, const Tensor& running_var,
    double momentum, double eps) {

  using accscalar_t = at::acc_type<scalar_t, false>;

  int64_t n_input = input.size(1);
  int64_t n = input.numel() / n_input;
  const int64_t ndim = input.dim();

  // Reduce all dimensions except dim=1
  DimVector reduce_dims(ndim - 1);
  reduce_dims[0] = 0;
  for (const auto i : c10::irange(2, ndim)) {
    reduce_dims[i - 1] = i;
  }

  bool all_contiguous = is_contiguous(input);
  const bool mixed_type = !std::is_same<scalar_t, param_t>::value;
  const auto dtype = mixed_type ? kFloat : input.scalar_type();

  // For contiguous case, leave 'mean' computation to kernel
  Tensor save_mean = all_contiguous
      ? at::empty({n_input}, input.options().dtype(dtype))
      : at::mean(input, /*dim=*/reduce_dims, /*keepdim=*/false, dtype);
  Tensor save_var_transform = at::empty({n_input}, input.options().dtype(dtype));
  auto save_mean_a = save_mean.accessor<param_t, 1>();
  auto save_var_transform_a = save_var_transform.accessor<param_t, 1>();

  auto running_mean_a = conditional_accessor_1d<param_t>(running_mean);
  auto running_var_a = conditional_accessor_1d<param_t>(running_var);

  if (all_contiguous) {
    auto _mean = at::empty({n_input}, input.options().dtype(dtype));
    auto _var_sum = at::empty({n_input}, input.options().dtype(dtype));
    auto _mean_a = _mean.accessor<param_t, 1>();
    auto _var_sum_a = _var_sum.accessor<param_t, 1>();

    batch_norm_cpu_collect_stats_stub(kCPU, _mean, _var_sum, input);

    parallel_for(0, n_input, 1, [&](int64_t b_begin, int64_t b_end) {
      for (const auto f : c10::irange(b_begin, b_end)) {
        save_mean_a[f] = _mean_a[f];
        save_var_transform_a[f] = VarTransform<accscalar_t>{}(_var_sum_a[f] / n, eps);

        if (running_mean.defined()) {
          running_mean_a[f] = momentum * _mean_a[f] + (1 - momentum) * running_mean_a[f];
        }
        if (running_var.defined()) {
           accscalar_t unbiased_var = _var_sum_a[f] / (n - 1);
           running_var_a[f] = momentum * unbiased_var + (1 - momentum) * running_var_a[f];
        }
      }
    });

    return std::make_tuple(save_mean, save_var_transform);
  }

  // non-contiguous path
  auto channel_stride = input.strides()[1];
  auto in_data = input.data_ptr<scalar_t>();
  auto reduce_iter = TensorIteratorConfig()
      .add_input(input)
      .resize_outputs(false)
      .declare_static_shape(input.sizes(), /*squash_dims=*/1)
      .check_all_same_dtype(false)
      .promote_inputs_to_common_dtype(false)
      .build();

  parallel_for(0, n_input, 1, [&](int64_t b_begin, int64_t b_end) {
    TensorIterator iter(reduce_iter);
    for (const auto f : c10::irange(b_begin, b_end)) {
      // compute variance per input
      iter.unsafe_replace_operand(0, in_data + channel_stride * f);
      accscalar_t var_sum = 0;
      auto mean = static_cast<accscalar_t>(save_mean_a[f]);
      cpu_serial_kernel(iter, [&](const scalar_t i) -> void {
        var_sum += (i - mean) * (i - mean);
      });
      save_var_transform_a[f] = VarTransform<accscalar_t>{}(var_sum / n, eps);

      // update running averages
      if (running_mean.defined()) {
        running_mean_a[f] = momentum * mean + (1 - momentum) * running_mean_a[f];
      }
      if (running_var.defined()) {
        accscalar_t unbiased_var = var_sum / (n - 1);
        running_var_a[f] = momentum * unbiased_var + (1 - momentum) * running_var_a[f];
      }
    }
  });
  return std::make_tuple(save_mean, save_var_transform);
}

template<typename scalar_t, typename param_t>
std::tuple<Tensor, Tensor, Tensor> batch_norm_backward_cpu_template(
    const Tensor& grad_out_, const Tensor& input, const Tensor& weight,
    const Tensor& running_mean, const Tensor& running_var, const Tensor& save_mean, const Tensor& save_invstd,
    bool train, double eps, std::array<bool,3> grad_input_mask) {

  using accscalar_t = at::acc_type<scalar_t, false>;

  const bool mixed_type = !std::is_same<scalar_t, param_t>::value;
  const auto dtype = mixed_type ? kFloat : input.scalar_type();

  Tensor grad_input;
  Tensor grad_weight;
  Tensor grad_bias;
  if (grad_input_mask[0]) {
    grad_input = at::empty_like(input, input.suggest_memory_format());
  }
  if (grad_input_mask[1]) {
    grad_weight = at::empty({input.size(1)}, input.options().dtype(dtype));
  }
  if (grad_input_mask[2]) {
    grad_bias = at::empty({input.size(1)}, input.options().dtype(dtype));
  }

  // since we are directly manipulating pointers in contiguous path,
  // need to make sure input and grad_out have the same memory format.
  bool all_contiguous = is_contiguous(input)
      && is_contiguous(grad_out_)
      && input.suggest_memory_format() == grad_out_.suggest_memory_format();

  if (all_contiguous) {
    if (grad_input_mask[0]) {
      grad_input = at::empty_like(input, suggest_memory_format_contig(input));
    }
    batch_norm_cpu_backward_stub(kCPU, grad_input, grad_weight, grad_bias,
        grad_out_, input, weight, running_mean, running_var, save_mean, save_invstd, train, eps);
    return std::make_tuple(grad_input, grad_weight, grad_bias);
  }

  auto weight_a = conditional_accessor_1d<param_t>(weight);
  auto grad_weight_a = conditional_accessor_1d<param_t>(grad_weight);
  auto grad_bias_a = conditional_accessor_1d<param_t>(grad_bias);

  int64_t n_input = input.size(1);
  int64_t n = input.numel() / n_input;

  auto save_mean_a = conditional_accessor_1d<param_t>(save_mean);
  auto save_invstd_a = conditional_accessor_1d<param_t>(save_invstd);

  auto running_mean_a = conditional_accessor_1d<param_t>(running_mean);
  auto running_var_a = conditional_accessor_1d<param_t>(running_var);

  const int64_t ndim = input.dim();

  // Reduce all dimensions except dim=1
  DimVector reduce_dims(ndim - 1);
  reduce_dims[0] = 0;
  for (const auto i : c10::irange(2, ndim)) {
    reduce_dims[i - 1] = i;
  }

  auto sum = at::sum(grad_out_, /*dims=*/reduce_dims);
  auto sum_a = sum.accessor<scalar_t, 1>();

  auto reduce_iter = TensorIteratorConfig()
      .add_input(input)
      .add_input(grad_out_)
      .resize_outputs(false)
      .declare_static_shape(input.sizes(), /*squash_dims=*/1)
      .build();

  TensorIterator unary_iter;
  TensorIterator binary_iter;
  if (grad_input_mask[0]) {
    unary_iter.build(
        TensorIteratorConfig()
        .add_output(grad_input)
        .add_input(train ? input : grad_out_)
        .resize_outputs(false)
        .declare_static_shape(input.sizes(), /*squash_dims=*/1));

    if (train) {
      binary_iter.build(
          TensorIteratorConfig()
          .add_output(grad_input)
          .add_input(grad_input)
          .add_input(grad_out_)
          .resize_outputs(false)
          .declare_static_shape(input.sizes(), /*squash_dims=*/1));
    }
  }

  auto in_channel_stride = input.strides()[1];
  auto in_data = input.data_ptr<scalar_t>();
  auto grad_in_channel_stride = grad_input_mask[0] ? grad_input.strides()[1] : 0;
  auto grad_in_data = grad_input_mask[0] ? grad_input.data_ptr<scalar_t>() : nullptr;
  auto grad_out_channel_stride = grad_out_.strides()[1];
  auto grad_out_data = grad_out_.data_ptr<scalar_t>();

  parallel_for(0, n_input, 1, [&](int64_t b_begin, int64_t b_end) {
      TensorIterator reduce_iter_local(reduce_iter);
      TensorIterator unary_iter_local(unary_iter);
      TensorIterator binary_iter_local(binary_iter);

      for (const auto f : c10::irange(b_begin, b_end)) {
        param_t w = weight.defined() ? weight_a[f] : param_t(1);

        param_t mean, invstd;
        if (train) {
          mean = save_mean_a[f];
          invstd = save_invstd_a[f];
        } else {
          mean = running_mean_a[f];
          invstd = 1 / std::sqrt(running_var_a[f] + eps);
        }

        // dot product of the Q(X) and gradOuput
        accscalar_t dotp = 0;
        reduce_iter_local.unsafe_replace_operand(
            0, in_data + f * in_channel_stride);
        reduce_iter_local.unsafe_replace_operand(
            1, grad_out_data + f * grad_out_channel_stride);

        cpu_serial_kernel(reduce_iter_local, [&](const scalar_t i, const scalar_t go) -> void {
          dotp += (i - mean) * go;
        });

        if (grad_input_mask[0]) {
          if (train) {
            // when in training mode
            // Q(X) = X - E[x] ; i.e. input centered to zero mean
            // Y = Q(X) / sigma    ; i.e. BN output before weight and bias
            // dL/dX = (Q(dL/dY) - dot(Y, dL/dY) * Y) / sigma * w

            // projection of gradOutput on to output scaled by std
            scalar_t k = (scalar_t) dotp * invstd * invstd / n;
            {
              unary_iter_local.unsafe_replace_operand(
                  0, grad_in_data + f * grad_in_channel_stride);
              unary_iter_local.unsafe_replace_operand(
                  1, in_data + f * in_channel_stride);
              cpu_serial_kernel(unary_iter_local, [&](const scalar_t i) -> scalar_t {
                return (i - mean) * k;
              });
            }

            scalar_t grad_mean = sum_a[f] / n;
            {
              auto gI_data = grad_in_data + f * grad_in_channel_stride;
              binary_iter_local.unsafe_replace_operand(0, gI_data);
              binary_iter_local.unsafe_replace_operand(1, gI_data);
              binary_iter_local.unsafe_replace_operand(
                  2, grad_out_data + f * grad_out_channel_stride);
              cpu_serial_kernel(binary_iter_local, [&](scalar_t gi, scalar_t go) -> scalar_t {
                return (go - grad_mean - gi) * invstd * w;
              });
            }
          } else {
            // when in evaluation mode
            // Q(X) = X - running_mean  ; i.e. input centered to zero mean
            // Y = Q(X) / running_std    ; i.e. BN output before weight and bias
            // dL/dX = w / running_std
            {
              unary_iter_local.unsafe_replace_operand(
                  0, grad_in_data + f * grad_in_channel_stride);
              unary_iter_local.unsafe_replace_operand(
                  1, grad_out_data + f * grad_out_channel_stride);
              cpu_serial_kernel(unary_iter_local, [&](const scalar_t i) -> scalar_t {
                return i * invstd * w;
              });
            }
          }
        }
        if (grad_input_mask[1]) {
          grad_weight_a[f] = dotp * invstd;
        }

        if (grad_input_mask[2]) {
          grad_bias_a[f] = sum_a[f];
        }
      }
    });
  return std::make_tuple(grad_input, grad_weight, grad_bias);
}

// _batch_norm_impl_index(_backward) are used in the JIT be able to keep the run-time selection
// of backends, while enabling it to keep the information about the used backend, so that it can
// use its corresponding backward implementation.
// XXX: The indices of backends need to be kept synchronized between this function and its _backward.
std::tuple<Tensor, Tensor, Tensor, Tensor, int64_t> _batch_norm_impl_index(
    const Tensor& input, const c10::optional<Tensor>& weight_opt /* optional */, const c10::optional<Tensor>& bias_opt /* optional */, const c10::optional<Tensor>& running_mean_opt /* optional */, const c10::optional<Tensor>& running_var_opt /* optional */,
    bool training, double momentum, double eps, bool cudnn_enabled) {
  // See [Note: hacky wrapper removal for optional tensor]
  c10::MaybeOwned<Tensor> weight_maybe_owned = at::borrow_from_optional_tensor(weight_opt);
  const Tensor& weight = *weight_maybe_owned;
  const Tensor& bias = c10::value_or_else(bias_opt, [] {return Tensor();});
  const Tensor& running_mean = c10::value_or_else(running_mean_opt, [] {return Tensor();});
  const Tensor& running_var = c10::value_or_else(running_var_opt, [] {return Tensor();});

  auto num_features = input.sizes()[1];

  if (input.numel() == 0) {
    Tensor reserve = at::empty({0}, input.options().dtype(kByte));
    auto options = input.options().dtype(
        at::toAccumulateType(input.scalar_type(), /*is_cuda=*/input.is_cuda()));
    auto save_mean = at::empty({num_features}, options);
    auto save_invstd = at::empty({num_features}, options);

    // don't return view of input, don't return empty tensor because it will break gradient chain
    auto out = input.clone();
    if (weight.defined()) out = out * weight[0];
    if (bias.defined()) out = out + bias[0];
    return std::tuple<Tensor, Tensor, Tensor, Tensor, int64_t>(
        out, save_mean, save_invstd, reserve, 0);
  }

  if (running_mean.defined()) {
    check_dims_match_num_input_features("running_mean", num_features, running_mean.numel());
  } else if (!training) {
    AT_ERROR("running_mean must be defined in evaluation mode");
  }
  if (running_var.defined()) {
    check_dims_match_num_input_features("running_var", num_features, running_var.numel());
  } else if (!training) {
    AT_ERROR("running_var must be defined in evaluation mode");
  }
  if (weight.defined()) {
    check_dims_match_num_input_features("weight", num_features, weight.numel());
  }
  if (bias.defined()) {
    check_dims_match_num_input_features("bias", num_features, bias.numel());
  }

  const bool use_cudnn = (
      input.is_cuda()
      && input.scalar_type() != at::kBFloat16 && weight.scalar_type() != at::kBFloat16
      && (input.scalar_type() != at::kHalf
        || weight.scalar_type() == at::kFloat)
      && weight.defined() && bias.defined()
      && ((running_mean.defined() && running_var.defined())
        || (!running_mean.defined() && !running_var.defined() && training))
      && (input.dim() >= 3)
      && ((input.size(0) <= 880801 && training) // spatial, training
          ||(input.size(0) <= 65535 && !training)) //spatial, eval
      && detail::getCUDAHooks().compiledWithCuDNN()
      && eps >= detail::getCUDAHooks().batchnormMinEpsilonCuDNN()
      && cudnn_enabled && detail::getCUDAHooks().versionCuDNN() >= 5110L);

  if (use_cudnn) {
    auto input_c = input.contiguous(input.suggest_memory_format());
    auto weight_c = weight.contiguous();
    auto bias_c = bias.contiguous();
    auto rmean_c = running_mean.defined() ? running_mean.contiguous() : running_mean;
    auto rvar_c = running_var.defined() ? running_var.contiguous() : running_var;

    Tensor output, save_mean, save_var, reserve;
    std::tie(output, save_mean, save_var, reserve) =
        at::cudnn_batch_norm(input_c, weight_c, bias_c, rmean_c, rvar_c,
                             training, momentum, eps);

    return std::tuple<Tensor, Tensor, Tensor, Tensor, int64_t>(
        output, save_mean, save_var, reserve, 1);
  }

  Tensor reserve = at::empty({0}, input.options().dtype(kByte));

  bool use_miopen = (input.is_cuda()
               && input.dim() <= MIOPEN_DIM_MAX
               && input.scalar_type() != at::kDouble
               && input.scalar_type() != at::kBFloat16
               && (weight.scalar_type() != at::kHalf)
               && weight.defined() && bias.defined()
               && ((running_mean.defined() && running_var.defined())
                 || (!running_mean.defined() && !running_var.defined() && training))
               && detail::getCUDAHooks().compiledWithMIOpen()
               && cudnn_enabled
               );

  if (use_miopen) {
    return std::tuple_cat(
             at::miopen_batch_norm(
               input.contiguous(), weight.contiguous(), bias.contiguous(),
               running_mean.defined() ? running_mean.contiguous() : running_mean,
               running_var.defined() ? running_var.contiguous() : running_var,
               training, momentum, eps),
             std::tuple<Tensor>(reserve),
             std::make_tuple(2));
  }

  return std::tuple_cat(
           at::native_batch_norm(
             input, weight, bias, running_mean, running_var, training, momentum, eps),
           std::tuple<Tensor>(reserve),
           std::make_tuple(0));
}

std::tuple<Tensor, Tensor, Tensor> _batch_norm_impl_index_backward(
    int64_t impl_index,
    const Tensor& input, const Tensor& grad_output, const c10::optional<Tensor>& weight_opt /* optional */, const c10::optional<Tensor>& running_mean_opt /* optional */, const c10::optional<Tensor>& running_var_opt /* optional */, const c10::optional<Tensor>& save_mean_opt /* optional */, const c10::optional<Tensor>& save_var_transform_opt /* optional */,
    bool train, double epsilon, std::array<bool, 3> output_mask, const Tensor &reservedSpace) {
  // See [Note: hacky wrapper removal for optional tensor]
  c10::MaybeOwned<Tensor> weight_maybe_owned = at::borrow_from_optional_tensor(weight_opt);
  const Tensor& weight = *weight_maybe_owned;
  const Tensor& running_mean = c10::value_or_else(running_mean_opt, [] {return Tensor();});
  const Tensor& running_var = c10::value_or_else(running_var_opt, [] {return Tensor();});
  const Tensor& save_mean = c10::value_or_else(save_mean_opt, [] {return Tensor();});
  const Tensor& save_var_transform = c10::value_or_else(save_var_transform_opt, [] {return Tensor();});

  if (input.numel() == 0) {
    std::vector<int64_t> dims(input.dim() - 1);
    dims[0] = 0;
    std::iota(dims.begin() + 1, dims.end(), 2);

    // don't return empty tensor because it will break gradient chain
    Tensor grad_input;
    Tensor grad_weight;
    Tensor grad_bias;
    if (output_mask[2]) {
      grad_bias = grad_output.sum(dims);
    }
    if (output_mask[1]) {
      grad_weight = (grad_output * input).sum(dims);
    }
    if (output_mask[0] && weight.defined()) {
      grad_input = grad_output * weight[0];
    }
    return std::make_tuple(grad_input, grad_weight, grad_bias);
  }

  // backward in inference mode is not supported in cudnn, fallback to native
  if (impl_index == 0 || (!train)) {
    return at::native_batch_norm_backward(grad_output, input, weight, running_mean, running_var, save_mean, save_var_transform, train, epsilon, output_mask);
  } else if (impl_index == 1) {
    // TODO: _batch_norm_impl_index_backward is only used in JIT. cudnn NHWC
    // format conversion is done inside cudnn_batch_norm_backward instead
    return at::cudnn_batch_norm_backward(input, grad_output, weight, running_mean, running_var, save_mean, save_var_transform, epsilon, reservedSpace);
  } else if (impl_index == 2) {
    return at::miopen_batch_norm_backward(input, grad_output, weight, running_mean, running_var, save_mean, save_var_transform, epsilon);
  }
  TORCH_INTERNAL_ASSERT(false, "Unsupported impl_index in _batch_norm_impl_index_backward: ", impl_index);
}

Tensor batch_norm(
    const Tensor& input, const c10::optional<Tensor>& weight_opt, const c10::optional<Tensor>& bias_opt,
    const c10::optional<Tensor>& running_mean_opt, const c10::optional<Tensor>& running_var_opt,
    bool training, double momentum, double eps, bool cudnn_enabled) {
  const Tensor& weight = c10::value_or_else(weight_opt, [] {return Tensor();});
  const Tensor& bias = c10::value_or_else(bias_opt, [] {return Tensor();});
  const Tensor& running_mean = c10::value_or_else(running_mean_opt, [] {return Tensor();});
  const Tensor& running_var = c10::value_or_else(running_var_opt, [] {return Tensor();});
  return std::get<0>(at::_batch_norm_impl_index(input, weight, bias, running_mean, running_var,
                                                training, momentum, eps, cudnn_enabled));
}

Tensor instance_norm(
    const Tensor& input, const c10::optional<Tensor>& weight_opt /* optional */, const c10::optional<Tensor>& bias_opt /* optional */, const c10::optional<Tensor>& running_mean_opt /* optional */, const c10::optional<Tensor>& running_var_opt /* optional */,
    bool use_input_stats, double momentum, double eps, bool cudnn_enabled) {
  // See [Note: hacky wrapper removal for optional tensor]
  c10::MaybeOwned<Tensor> weight_maybe_owned = at::borrow_from_optional_tensor(weight_opt);
  const Tensor& weight = *weight_maybe_owned;
  const Tensor& bias = c10::value_or_else(bias_opt, [] {return Tensor();});
  const Tensor& running_mean = c10::value_or_else(running_mean_opt, [] {return Tensor();});
  const Tensor& running_var = c10::value_or_else(running_var_opt, [] {return Tensor();});

  TORCH_CHECK(use_input_stats || (running_mean.defined() && running_var.defined()),
           "Expected running_mean and running_var to be defined when use_input_stats is false");
  std::vector<int64_t> shape = input.sizes().vec();
  int64_t b = input.size(0);
  int64_t c = input.size(1);
  shape[1] = b * c;
  shape[0] = 1;

  Tensor weight_ = repeat_if_defined(weight, b);
  Tensor bias_ = repeat_if_defined(bias, b);
  Tensor running_mean_ = repeat_if_defined(running_mean, b);
  Tensor running_var_ = repeat_if_defined(running_var, b);

  auto input_reshaped = input.contiguous().view(shape);
  auto out = at::batch_norm(input_reshaped, weight_, bias_, running_mean_, running_var_,
                            use_input_stats, momentum, eps, cudnn_enabled);

  // we alias running_mean and running_var because they are const but we want to modify their data
  if (running_mean.defined()) {
    at::alias(running_mean).copy_(running_mean_.view({ b, c }).mean(0, false));
  }
  if (running_var.defined()) {
    at::alias(running_var).copy_(running_var_.view({ b, c }).mean(0, false));
  }

  return out.view(input.sizes());
}

std::tuple<Tensor, Tensor> batch_norm_update_stats_cpu(
        const Tensor& self, const c10::optional<Tensor>& running_mean_opt, const c10::optional<Tensor>& running_var_opt, double momentum) {
  // See [Note: hacky wrapper removal for optional tensor]
  c10::MaybeOwned<Tensor> running_mean_maybe_owned = at::borrow_from_optional_tensor(running_mean_opt);
  const Tensor& running_mean = *running_mean_maybe_owned;
  const Tensor& running_var = c10::value_or_else(running_var_opt, [] {return Tensor();});

  const bool mixed_type = is_mixed_type(self, running_mean, running_var);
  return AT_DISPATCH_FLOATING_TYPES_AND(ScalarType::BFloat16, self.scalar_type(), "batch_norm_update_stats_cpu", [&] {
    if (mixed_type) {
      check_mixed_data_type(self, running_mean, running_var);
      return batch_norm_cpu_update_stats_template<BFloat16, float, Var>(self, running_mean, running_var, momentum, 0);
    } else {
      return batch_norm_cpu_update_stats_template<scalar_t, scalar_t, Var>(self, running_mean, running_var, momentum, 0);
    }
  });
}

std::tuple<Tensor, Tensor, Tensor> batch_norm_cpu(const Tensor& self, const c10::optional<Tensor>& weight_opt, const c10::optional<Tensor>& bias_opt, const c10::optional<Tensor>& running_mean_opt, const c10::optional<Tensor>& running_var_opt,
                                                  bool train, double momentum, double eps) {
  // See [Note: hacky wrapper removal for optional tensor]
  c10::MaybeOwned<Tensor> weight_maybe_owned = at::borrow_from_optional_tensor(weight_opt);
  const Tensor& weight = *weight_maybe_owned;
  const Tensor& bias = c10::value_or_else(bias_opt, [] {return Tensor();});
  const Tensor& running_mean = c10::value_or_else(running_mean_opt, [] {return Tensor();});
  const Tensor& running_var = c10::value_or_else(running_var_opt, [] {return Tensor();});

  checkBackend("batch_norm_cpu", {self, weight, bias, running_mean, running_var}, Backend::CPU);

  const bool mixed_type = is_mixed_type(self, weight, bias, running_mean, running_var);
  return AT_DISPATCH_FLOATING_TYPES_AND(ScalarType::BFloat16, self.scalar_type(), "batch_norm", [&] {
    if (mixed_type) {
      check_mixed_data_type(self, weight, bias, running_mean, running_var);
      if (!train) {
        auto save_mean = at::empty({0}, self.options().dtype(kFloat));
        auto save_var = at::empty({0}, self.options().dtype(kFloat));
        return batch_norm_cpu_transform_input_template<BFloat16, float>(self, weight, bias, save_mean, save_var, running_mean, running_var, train, eps);
      } else {
        auto save_stats = batch_norm_cpu_update_stats_template<BFloat16, float, InvStd>(self, running_mean, running_var, momentum, eps);
        return batch_norm_cpu_transform_input_template<BFloat16, float>(self, weight, bias, std::get<0>(save_stats), std::get<1>(save_stats), running_mean, running_var, train, eps);
      }
    } else {
      if (!train) {
        auto save_mean = at::empty({0}, self.options());
        auto save_var = at::empty({0}, self.options());
        return batch_norm_cpu_transform_input_template<scalar_t, scalar_t>(self, weight, bias, save_mean, save_var, running_mean, running_var, train, eps);
      } else {
        auto save_stats = batch_norm_cpu_update_stats_template<scalar_t, scalar_t, InvStd>(self, running_mean, running_var, momentum, eps);
        return batch_norm_cpu_transform_input_template<scalar_t, scalar_t>(self, weight, bias, std::get<0>(save_stats), std::get<1>(save_stats), running_mean, running_var, train, eps);
      }
    }
  });
}

std::tuple<Tensor, Tensor, Tensor> batch_norm_backward_cpu(const Tensor& grad_out, const Tensor& self, const c10::optional<Tensor>& weight_opt, const c10::optional<Tensor>& running_mean_opt, const c10::optional<Tensor>& running_var_opt, const c10::optional<Tensor>& save_mean_opt, const c10::optional<Tensor>& save_invstd_opt,
                                                           bool train, double eps, std::array<bool,3> grad_input_mask) {
  // See [Note: hacky wrapper removal for optional tensor]
  c10::MaybeOwned<Tensor> weight_maybe_owned = at::borrow_from_optional_tensor(weight_opt);
  const Tensor& weight = *weight_maybe_owned;
  const Tensor& running_mean = c10::value_or_else(running_mean_opt, [] {return Tensor();});
  const Tensor& running_var = c10::value_or_else(running_var_opt, [] {return Tensor();});
  const Tensor& save_mean = c10::value_or_else(save_mean_opt, [] {return Tensor();});
  const Tensor& save_invstd = c10::value_or_else(save_invstd_opt, [] {return Tensor();});

  const bool mixed_type = is_mixed_type(self, weight, running_mean, running_var, save_mean, save_invstd);
  return AT_DISPATCH_FLOATING_TYPES_AND(ScalarType::BFloat16, self.scalar_type(), "batch_norm_backward_cpu", [&] {
    if (mixed_type) {
      check_mixed_data_type(self, weight, running_mean, running_var, save_mean, save_invstd);
      return batch_norm_backward_cpu_template<BFloat16, float>(grad_out, self, weight, running_mean, running_var, save_mean, save_invstd, train, eps, grad_input_mask);
    } else {
      return batch_norm_backward_cpu_template<scalar_t, scalar_t>(grad_out, self, weight, running_mean, running_var, save_mean, save_invstd, train, eps, grad_input_mask);
    }
  });
}

TORCH_IMPL_FUNC(renorm_out)(const Tensor& self, const Scalar& p, int64_t dim,
                            const Scalar& maxnorm, const Tensor& out) {
  auto self_sizes = self.sizes();
  dim = c10::maybe_wrap_dim(dim, self_sizes.size());

  DimVector reduce_dims(self_sizes.size());
  std::iota(reduce_dims.begin(), reduce_dims.end(), 0);
  reduce_dims.erase(reduce_dims.begin() + dim);

  // For cuda half, calculate norm in float precision then cast
  // normalization factor to half
  auto dtype = self.scalar_type();
  auto acc_type = at::toAccumulateType(dtype, /*is_cuda=*/true);
  Tensor norm;
  if (acc_type != dtype) {
    norm = at::linalg_vector_norm(self, p.toDouble(), reduce_dims,
                                  /*keepdim=*/true, /*dtype=*/acc_type);
  } else {
    norm = at::linalg_vector_norm(self, p.toDouble(), reduce_dims,
                                  /*keepdim=*/true);
  }

  auto factor = (acc_type == c10::toRealValueType(dtype)) ?
      norm : at::empty(norm.sizes(), self.options());
  auto iter = TensorIteratorConfig()
      .add_output(factor)
      .add_input(norm)
      .set_check_mem_overlap(false)
      .cast_common_dtype_to_outputs(true)
      .build();

  renorm_scale_factor_stub(iter.device_type(), iter, maxnorm.toDouble());
  at::mul_outf(self, factor, const_cast<Tensor&>(out));
}

}} // at::native<|MERGE_RESOLUTION|>--- conflicted
+++ resolved
@@ -28,11 +28,7 @@
               "renorm: expected maxnorm to be >= 0 but got ", maxnorm.toDouble());
   const auto ndim = self.dim();
   TORCH_CHECK(ndim > 1, "renorm: input needs at least 2 dimensions, got ", ndim, " dimensions");
-<<<<<<< HEAD
-  set_output_raw_strided(0, self.sizes(), {}, self.options());
-=======
   set_output(self.sizes(), self.options());
->>>>>>> 8d93f6b4
 }
 
 }  // namespace meta
